--- conflicted
+++ resolved
@@ -1240,7 +1240,103 @@
     aosoa_output_type _aosoa_output;
 };
 
-<<<<<<< HEAD
+template <class MemorySpace, class ModelType, class ThermalType,
+          class DensityType, int Dimension>
+class Particles<MemorySpace, ModelType, ThermalType, EnergyStressOutput,
+                DensityType, Dimension>
+    : public Particles<MemorySpace, ModelType, ThermalType, EnergyOutput,
+                       DensityType, Dimension>
+{
+  public:
+    using self_type = Particles<MemorySpace, ModelType, ThermalType,
+                                EnergyStressOutput, DensityType, Dimension>;
+    using base_type = Particles<MemorySpace, ModelType, ThermalType,
+                                EnergyOutput, DensityType, Dimension>;
+    using thermal_type = typename base_type::thermal_type;
+    using output_type = EnergyStressOutput;
+    using memory_space = typename base_type::memory_space;
+    using base_type::dim;
+
+    using output_types = Cabana::MemberTypes<double[dim][dim]>;
+    using aosoa_stress_type = Cabana::AoSoA<output_types, memory_space, 1>;
+
+    // Per type.
+    using base_type::n_types;
+
+    // Simulation total domain.
+    using base_type::global_mesh_ext;
+
+    // Simulation sub domain (single MPI rank).
+    using base_type::ghost_mesh_hi;
+    using base_type::ghost_mesh_lo;
+    using base_type::local_mesh_ext;
+    using base_type::local_mesh_hi;
+    using base_type::local_mesh_lo;
+
+    using base_type::dx;
+    using base_type::local_grid;
+
+    using base_type::halo_width;
+
+    // Constructor forwarding.
+    template <typename... Args>
+    Particles( MemorySpace space, ModelType model, ThermalType thermal,
+               EnergyStressOutput, Args&&... args )
+        : base_type( space, model, thermal, EnergyOutput{},
+                     std::forward<Args>( args )... )
+    {
+        _aosoa_stress = aosoa_stress_type( "Particle Output Fields",
+                                           base_type::localOffset() );
+        init();
+    }
+
+    template <typename... Args>
+    Particles( MemorySpace space, ModelType model, EnergyStressOutput,
+               Args&&... args )
+        : base_type( space, model, EnergyOutput{},
+                     std::forward<Args>( args )... )
+    {
+        _aosoa_stress = aosoa_stress_type( "Particle Output Fields",
+                                           base_type::localOffset() );
+        init();
+    }
+
+    auto sliceStress() { return Cabana::slice<0>( _aosoa_stress, "stress" ); }
+    auto sliceStress() const
+    {
+        return Cabana::slice<0>( _aosoa_stress, "stress" );
+    }
+
+    void resize( int new_local, int new_ghost )
+    {
+        base_type::resize( new_local, new_ghost );
+        _aosoa_stress.resize( new_local + new_ghost );
+    }
+
+    template <typename... OtherFields>
+    void output( const int output_step, const double output_time,
+                 const bool use_reference, OtherFields&&... other )
+    {
+        base_type::output( output_step, output_time, use_reference,
+                           sliceStress(),
+                           std::forward<OtherFields>( other )... );
+    }
+
+    friend class Comm<self_type, Pair, TemperatureIndependent>;
+    friend class Comm<self_type, State, TemperatureIndependent>;
+    friend class Comm<self_type, Pair, TemperatureDependent>;
+    friend class Comm<self_type, State, TemperatureDependent>;
+
+  protected:
+    void init()
+    {
+        auto stress = sliceStress();
+        Cabana::deep_copy( stress, 0.0 );
+    }
+
+    aosoa_stress_type _aosoa_stress;
+};
+
 // Requires LPS base regardless of model type.
 template <class MemorySpace, class ModelType, class ThermalType,
           class OutputType, int Dimension>
@@ -1261,46 +1357,7 @@
 
     using aosoa_density_type =
         Cabana::AoSoA<Cabana::MemberTypes<double>, memory_space, 1>;
-=======
-template <class MemorySpace, class ModelType, class ThermalType, int Dimension>
-class Particles<MemorySpace, ModelType, ThermalType, EnergyStressOutput,
-                Dimension>
-    : public Particles<MemorySpace, ModelType, ThermalType, EnergyOutput,
-                       Dimension>
-{
-  public:
-    using self_type = Particles<MemorySpace, ModelType, ThermalType,
-                                EnergyStressOutput, Dimension>;
-    using base_type =
-        Particles<MemorySpace, ModelType, ThermalType, EnergyOutput, Dimension>;
-    using thermal_type = typename base_type::thermal_type;
-    using output_type = EnergyStressOutput;
-    using memory_space = typename base_type::memory_space;
-    using base_type::dim;
-
-    using output_types = Cabana::MemberTypes<double[dim][dim]>;
-    using aosoa_stress_type = Cabana::AoSoA<output_types, memory_space, 1>;
->>>>>>> 19d2b214
-
-    // Per type.
-    using base_type::n_types;
-
-    // Simulation total domain.
-    using base_type::global_mesh_ext;
-
-    // Simulation sub domain (single MPI rank).
-    using base_type::ghost_mesh_hi;
-    using base_type::ghost_mesh_lo;
-    using base_type::local_mesh_ext;
-    using base_type::local_mesh_hi;
-    using base_type::local_mesh_lo;
-
-    using base_type::dx;
-    using base_type::local_grid;
-
-    using base_type::halo_width;
-
-<<<<<<< HEAD
+
     template <typename... Args>
     Particles( MemorySpace space, ModelType, TemperatureDependent temp,
                DynamicDensity, Args&&... args )
@@ -1308,22 +1365,10 @@
     {
         _aosoa_density = aosoa_density_type( "Particle Output Fields",
                                              base_type::localOffset() );
-=======
-    // Constructor forwarding.
-    template <typename... Args>
-    Particles( MemorySpace space, ModelType model, ThermalType thermal,
-               EnergyStressOutput, Args&&... args )
-        : base_type( space, model, thermal, EnergyOutput{},
-                     std::forward<Args>( args )... )
-    {
-        _aosoa_stress = aosoa_stress_type( "Particle Output Fields",
-                                           base_type::localOffset() );
->>>>>>> 19d2b214
         init();
     }
 
     template <typename... Args>
-<<<<<<< HEAD
     void createParticles( Args&&... args )
     {
         // Forward arguments to standard or custom particle creation.
@@ -1345,28 +1390,6 @@
     {
         base_type::resize( std::forward<Args>( args )... );
         _aosoa_density.resize( base_type::localOffset() );
-=======
-    Particles( MemorySpace space, ModelType model, EnergyStressOutput,
-               Args&&... args )
-        : base_type( space, model, EnergyOutput{},
-                     std::forward<Args>( args )... )
-    {
-        _aosoa_stress = aosoa_stress_type( "Particle Output Fields",
-                                           base_type::localOffset() );
-        init();
-    }
-
-    auto sliceStress() { return Cabana::slice<0>( _aosoa_stress, "stress" ); }
-    auto sliceStress() const
-    {
-        return Cabana::slice<0>( _aosoa_stress, "stress" );
-    }
-
-    void resize( int new_local, int new_ghost )
-    {
-        base_type::resize( new_local, new_ghost );
-        _aosoa_stress.resize( new_local + new_ghost );
->>>>>>> 19d2b214
     }
 
     template <typename... OtherFields>
@@ -1374,11 +1397,7 @@
                  const bool use_reference, OtherFields&&... other )
     {
         base_type::output( output_step, output_time, use_reference,
-<<<<<<< HEAD
                            sliceCurrentDensity(),
-=======
-                           sliceStress(),
->>>>>>> 19d2b214
                            std::forward<OtherFields>( other )... );
     }
 
@@ -1390,20 +1409,12 @@
   protected:
     void init()
     {
-<<<<<<< HEAD
-        auto reference = sliceDensity();
+        auto reference = base_type::sliceDensity();
         auto current = sliceCurrentDensity();
         Cabana::deep_copy( current, reference );
     }
 
     aosoa_density_type _aosoa_density;
-=======
-        auto stress = sliceStress();
-        Cabana::deep_copy( stress, 0.0 );
-    }
-
-    aosoa_stress_type _aosoa_stress;
->>>>>>> 19d2b214
 };
 
 /******************************************************************************
