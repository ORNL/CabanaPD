--- conflicted
+++ resolved
@@ -78,13 +78,9 @@
     using model_type = typename base_type::model_type;
     using base_type::_model;
 
-<<<<<<< HEAD
-=======
-    using base_type::_energy_timer;
-    using base_type::_stress_timer;
->>>>>>> 19d2b214
     using base_type::_timer;
     Timer _energy_timer;
+    Timer _stress_timer;
 
   public:
     // Using the default exec_space.
@@ -175,14 +171,12 @@
 
     auto timeEnergy() { return _energy_timer.time(); };
 
-    template <class ParticleType, class ParallelType>
-    void computeStressFull( ParticleType& particles,
-                            ParallelType& neigh_op_tag )
+    template <class ParticleType, class NeighborType>
+    void computeStressFull( ParticleType& particles, NeighborType& neighbor )
     {
         _stress_timer.start();
 
         auto model = _model;
-        auto neigh_list = _neigh_list;
         const auto x = particles.sliceReferencePosition();
         const auto u = particles.sliceDisplacement();
         const auto vol = particles.sliceVolume();
@@ -219,12 +213,8 @@
             stress( i, 2, 1 ) += fz_i * xi_y;
         };
 
-        Kokkos::RangePolicy<exec_space> policy( particles.frozenOffset(),
-                                                particles.localOffset() );
-        Cabana::neighbor_parallel_for(
-            policy, stress_full, _neigh_list, Cabana::FirstNeighborsTag(),
-            neigh_op_tag, "CabanaPD::ForceLPSFracture::computeStressFull" );
-
+        neighbor.iterate( exec_space{}, stress_full, particles,
+                          "CabanaPD::ForceLPS::computeStressFull" );
         _stress_timer.stop();
     }
 };
@@ -238,18 +228,9 @@
     using model_type = typename base_type::model_type;
     using base_type::_model;
 
-<<<<<<< HEAD
-=======
-    using base_type = Force<MemorySpace, ForceModel<LPS, Elastic, NoFracture>>;
-    using base_type::_half_neigh;
-    using model_type = ForceModel<LPS, Elastic, Fracture>;
-    model_type _model;
-
-    using base_type::_energy_timer;
-    using base_type::_stress_timer;
->>>>>>> 19d2b214
     using base_type::_timer;
     Timer _energy_timer;
+    Timer _stress_timer;
 
   public:
     // Using the default exec_space.
@@ -387,23 +368,23 @@
         return strain_energy;
     }
 
-<<<<<<< HEAD
     auto timeEnergy() { return _energy_timer.time(); };
-=======
-    template <class ParticleType, class ParallelType>
-    void computeStressFull( ParticleType& particles, ParallelType& )
+
+    template <class ParticleType, class NeighborType>
+    void computeStressFull( ParticleType& particles, NeighborType& neighbor )
     {
         _stress_timer.start();
-
-        auto model = _model;
-        auto neigh_list = _neigh_list;
+        using neighbor_list_type = typename NeighborType::list_type;
+        auto neigh_list = neighbor.list();
+        const auto mu = neighbor.brokenBonds();
+
+        auto model = _model;
         const auto x = particles.sliceReferencePosition();
         const auto u = particles.sliceDisplacement();
         const auto vol = particles.sliceVolume();
         const auto theta = particles.sliceDilatation();
         const auto m = particles.sliceWeightedVolume();
         auto stress = particles.sliceStress();
-        auto mu = _mu;
 
         auto stress_full = KOKKOS_LAMBDA( const int i )
         {
@@ -450,14 +431,10 @@
             }
         };
 
-        Kokkos::RangePolicy<exec_space> policy( particles.frozenOffset(),
-                                                particles.localOffset() );
-        Kokkos::parallel_for( "CabanaPD::ForceLPSFracture::computeStressFull",
-                              policy, stress_full );
-
+        neighbor.iterateLinear( exec_space{}, stress_full, particles,
+                                "CabanaPD::ForceLPS::computeStressFull" );
         _stress_timer.stop();
     }
->>>>>>> 19d2b214
 };
 
 template <class MemorySpace, class ModelType>
@@ -469,13 +446,9 @@
     using model_type = typename base_type::model_type;
     model_type _model;
 
-<<<<<<< HEAD
-=======
-    using base_type::_energy_timer;
-    using base_type::_stress_timer;
->>>>>>> 19d2b214
     using base_type::_timer;
     Timer _energy_timer;
+    Timer _stress_timer;
 
   public:
     // Using the default exec_space.
@@ -570,17 +543,14 @@
         return strain_energy;
     }
 
-<<<<<<< HEAD
     auto timeEnergy() { return _energy_timer.time(); };
-=======
-    template <class ParticleType, class ParallelType>
-    void computeStressFull( ParticleType& particles,
-                            ParallelType& neigh_op_tag )
+
+    template <class ParticleType, class NeighborType>
+    void computeStressFull( ParticleType& particles, NeighborType& neighbor )
     {
         _stress_timer.start();
 
         auto model = _model;
-        auto neigh_list = _neigh_list;
         const auto x = particles.sliceReferencePosition();
         const auto u = particles.sliceDisplacement();
         const auto vol = particles.sliceVolume();
@@ -617,15 +587,10 @@
             stress( i, 2, 1 ) += fz_i * xi_y;
         };
 
-        Kokkos::RangePolicy<exec_space> policy( particles.frozenOffset(),
-                                                particles.localOffset() );
-        Cabana::neighbor_parallel_for(
-            policy, stress_full, _neigh_list, Cabana::FirstNeighborsTag(),
-            neigh_op_tag, "CabanaPD::ForceLPS::computeStressFull" );
-
+        neighbor.iterate( exec_space{}, stress_full, particles,
+                          "CabanaPD::ForceLPS::computeStressFull" );
         _stress_timer.stop();
     }
->>>>>>> 19d2b214
 };
 
 } // namespace CabanaPD
